--- conflicted
+++ resolved
@@ -20,12 +20,7 @@
 from __future__ import print_function, division, absolute_import, unicode_literals
 import numpy as np
 from PIL import Image
-<<<<<<< HEAD
-import scipy.misc as mc
-import tensorflow as tf
-=======
 from skimage import transform
->>>>>>> e3dbabb9
 def plot_prediction(x_test, y_test, prediction, save=False):
     import matplotlib
     import matplotlib.pyplot as plt
